--- conflicted
+++ resolved
@@ -11,13 +11,8 @@
 """
 import time
 import numbers
-import logging
-
-<<<<<<< HEAD
+
 from atom.api import (Float, Value, Str, Int, Bool, set_default, Enum, Tuple)
-=======
-from atom.api import (Float, Value, Str, Int, set_default, Enum, Tuple)
->>>>>>> 333b0930
 
 from exopy.tasks.api import (InstrumentTask, TaskInterface,
                             InterfaceableTaskMixin, validators)
@@ -62,9 +57,6 @@
     #: Largest allowed voltage
     safe_max = Float(0.0).tag(pref=True)
 
-    #: Largest allowed delta compared to current value
-    safe_delta = Float(0.0).tag(pref=True)
-
     #: Largest allowed delta compared to current voltage. 0 = ignored
     safe_delta = Float(0.0).tag(pref=True)
 
@@ -82,8 +74,6 @@
 
     parallel = set_default({'activated': True, 'pool': 'instr'})
     database_entries = set_default({'voltage': 0.01 })
-
-    log_prefix= 'Set DC voltage task: '
 
     def check_for_interruption(self):
         """Check if the user required an interruption.
@@ -111,7 +101,6 @@
             msg = ('Voltage asked for {} is too far away from the current voltage {}!')
             raise ValueError(msg.format(value,current_value))
 
-<<<<<<< HEAD
         if self.ramp_with_instr:
             success = self.instr_set(value, self.driver.smooth_change, current_value)
         else:    
@@ -175,9 +164,6 @@
         
         self.write_in_database('voltage', last_value)
         return False
-=======
-        self.smooth_set(value, setter, current_value)
->>>>>>> 333b0930
 
     def smooth_set(self, target_value, setter, current_value):
         """ Smoothly set the voltage.
